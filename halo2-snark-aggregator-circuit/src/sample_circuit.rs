<<<<<<< HEAD
use ark_std::{end_timer, start_timer};
use halo2_proofs::arithmetic::BaseExt;
=======
>>>>>>> e09e7655
use halo2_proofs::plonk::keygen_vk;
use halo2_proofs::plonk::{create_proof, keygen_pk};
use halo2_proofs::poly::kzg::commitment::{KZGCommitmentScheme, ParamsKZG};
use halo2_proofs::poly::kzg::multiopen::{ProverGWC, VerifierGWC};
use halo2_proofs::poly::kzg::strategy::SingleStrategy;
use halo2_proofs::transcript::PoseidonRead;
use halo2_proofs::transcript::{Challenge255, PoseidonWrite};
use halo2_proofs::{plonk::Circuit, poly::commitment::Params};
use halo2curves::group::ff::PrimeField;
use halo2curves::pairing::{Engine, MultiMillerLoop};
use rand_core::OsRng;
use std::fmt::Debug;
use std::io::Write;

// use crate::fs::{load_target_circuit_vk,load_target_circuit_params};
use crate::fs::get_params_cached;

pub trait TargetCircuit<E: MultiMillerLoop> {
    const TARGET_CIRCUIT_K: u32;
    const PUBLIC_INPUT_SIZE: usize;
    const N_PROOFS: usize;
    const NAME: &'static str;
    const PARAMS_NAME: &'static str;
    const READABLE_VKEY: bool;

    type Circuit: Circuit<<E as Engine>::Scalar> + Default;

    fn instance_builder() -> (Self::Circuit, Vec<Vec<<E as Engine>::Scalar>>);
    fn load_instances(buf: &[u8]) -> Vec<Vec<Vec<<E as Engine>::Scalar>>>;
}

pub fn sample_circuit_setup<E: MultiMillerLoop + Debug, CIRCUIT: TargetCircuit<E>>(
    mut folder: std::path::PathBuf,
) {
    // TODO: Do not use setup in production
    let params = ParamsKZG::<E>::unsafe_setup(CIRCUIT::TARGET_CIRCUIT_K);

    let circuit = CIRCUIT::Circuit::default();
    let vk = keygen_vk(&params, &circuit).expect("keygen_vk should not fail");

    {
        folder.push(format!("sample_circuit_{}.params", CIRCUIT::PARAMS_NAME));
        let mut fd = std::fs::File::create(folder.as_path()).unwrap();
        folder.pop();
        params.write(&mut fd).unwrap();
    }

    {
        folder.push(format!("sample_circuit_{}.vkey", CIRCUIT::PARAMS_NAME));
        let mut fd = std::fs::File::create(folder.as_path()).unwrap();
        folder.pop();
        vk.write(&mut fd).unwrap();
    }
}

pub fn sample_circuit_random_run<E: MultiMillerLoop + Debug, CIRCUIT: TargetCircuit<E>>(
    mut folder: std::path::PathBuf,
    circuit: CIRCUIT::Circuit,
    instances: &[&[E::Scalar]],
    index: usize,
) {
<<<<<<< HEAD
    /*
    // reading vk does not work for all circuits
    let params = load_target_circuit_params::<C, E, CIRCUIT>(&mut folder);
    let vk = load_target_circuit_vk::<C, E, CIRCUIT>(&mut folder, &params);
    */
    let params = get_params_cached::<C, E>(CIRCUIT::TARGET_CIRCUIT_K);
    let empty_circuit = CIRCUIT::Circuit::default();

    let vk_time = start_timer!(|| format!("{} vk time", CIRCUIT::NAME));
    let vk = keygen_vk(&params, &empty_circuit).expect("keygen_vk should not fail");
    end_timer!(vk_time);

    let pk_time = start_timer!(|| format!("{} target pk time", CIRCUIT::NAME));
    let pk = keygen_pk(&params, vk, &empty_circuit).expect("keygen_pk should not fail");
    end_timer!(pk_time);

    // let instances: &[&[&[C::Scalar]]] = &[&[&[constant * a.square() * b.square()]]];
    let instances: &[&[&[_]]] = &[instances];
    let mut transcript = PoseidonWrite::<_, _, Challenge255<_>>::init(vec![]);
    let pf_time = start_timer!(|| format!("{} proving time", CIRCUIT::NAME));
    create_proof(&params, &pk, &[circuit], instances, OsRng, &mut transcript)
        .expect("proof generation should not fail");
=======
    let params = load_target_circuit_params::<E, CIRCUIT>(&mut folder);

    let vk = load_target_circuit_vk::<E, CIRCUIT>(&mut folder, &params);
    let pk = keygen_pk(&params, vk, &circuit).expect("keygen_pk should not fail");

    // let instances: &[&[&[C::Scalar]]] = &[&[&[constant * a.square() * b.square()]]];
    let instances: &[&[&[_]]] = &[instances];
    let mut transcript = PoseidonWrite::<_, E::G1Affine, Challenge255<_>>::init(vec![]);
    create_proof::<KZGCommitmentScheme<_>, ProverGWC<_>, _, _, _, _>(
        &params,
        &pk,
        &[circuit],
        instances,
        OsRng,
        &mut transcript,
    )
    .expect("proof generation should not fail");
>>>>>>> e09e7655
    let proof = transcript.finalize();
    end_timer!(pf_time);

    {
        folder.push(format!("sample_circuit_proof_{}{}.data", CIRCUIT::NAME, index));
        let mut fd = std::fs::File::create(folder.as_path()).unwrap();
        folder.pop();
        fd.write_all(&proof).unwrap();
    }

    {
        folder.push(format!("sample_circuit_instance_{}{}.data", CIRCUIT::NAME, index));
        let mut fd = std::fs::File::create(folder.as_path()).unwrap();
        folder.pop();
        instances.iter().for_each(|l1| {
            l1.iter().for_each(|l2| {
                l2.iter().for_each(|c: &E::Scalar| {
                    fd.write_all(c.to_repr().as_ref()).unwrap();
                })
            })
        });
    }

    let strategy = SingleStrategy::new(&params);
    let mut transcript = PoseidonRead::<_, _, Challenge255<_>>::init(&proof[..]);
    halo2_proofs::plonk::verify_proof::<_, VerifierGWC<_>, _, _, _>(
        &params,
        pk.get_vk(),
        strategy,
        instances,
        &mut transcript,
    )
    .unwrap();
}<|MERGE_RESOLUTION|>--- conflicted
+++ resolved
@@ -1,8 +1,5 @@
-<<<<<<< HEAD
-use ark_std::{end_timer, start_timer};
+suse ark_std::{end_timer, start_timer};
 use halo2_proofs::arithmetic::BaseExt;
-=======
->>>>>>> e09e7655
 use halo2_proofs::plonk::keygen_vk;
 use halo2_proofs::plonk::{create_proof, keygen_pk};
 use halo2_proofs::poly::kzg::commitment::{KZGCommitmentScheme, ParamsKZG};
@@ -64,34 +61,14 @@
     instances: &[&[E::Scalar]],
     index: usize,
 ) {
-<<<<<<< HEAD
-    /*
-    // reading vk does not work for all circuits
-    let params = load_target_circuit_params::<C, E, CIRCUIT>(&mut folder);
-    let vk = load_target_circuit_vk::<C, E, CIRCUIT>(&mut folder, &params);
-    */
-    let params = get_params_cached::<C, E>(CIRCUIT::TARGET_CIRCUIT_K);
-    let empty_circuit = CIRCUIT::Circuit::default();
+    let params = load_target_circuit_params::<E, CIRCUIT>(&mut folder);
 
     let vk_time = start_timer!(|| format!("{} vk time", CIRCUIT::NAME));
-    let vk = keygen_vk(&params, &empty_circuit).expect("keygen_vk should not fail");
+    let vk = load_target_circuit_vk::<E, CIRCUIT>(&mut folder, &params);
     end_timer!(vk_time);
-
     let pk_time = start_timer!(|| format!("{} target pk time", CIRCUIT::NAME));
-    let pk = keygen_pk(&params, vk, &empty_circuit).expect("keygen_pk should not fail");
-    end_timer!(pk_time);
-
-    // let instances: &[&[&[C::Scalar]]] = &[&[&[constant * a.square() * b.square()]]];
-    let instances: &[&[&[_]]] = &[instances];
-    let mut transcript = PoseidonWrite::<_, _, Challenge255<_>>::init(vec![]);
-    let pf_time = start_timer!(|| format!("{} proving time", CIRCUIT::NAME));
-    create_proof(&params, &pk, &[circuit], instances, OsRng, &mut transcript)
-        .expect("proof generation should not fail");
-=======
-    let params = load_target_circuit_params::<E, CIRCUIT>(&mut folder);
-
-    let vk = load_target_circuit_vk::<E, CIRCUIT>(&mut folder, &params);
     let pk = keygen_pk(&params, vk, &circuit).expect("keygen_pk should not fail");
+    end_timer!(vk_time);
 
     // let instances: &[&[&[C::Scalar]]] = &[&[&[constant * a.square() * b.square()]]];
     let instances: &[&[&[_]]] = &[instances];
@@ -105,7 +82,6 @@
         &mut transcript,
     )
     .expect("proof generation should not fail");
->>>>>>> e09e7655
     let proof = transcript.finalize();
     end_timer!(pf_time);
 
