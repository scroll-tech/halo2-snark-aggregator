--- conflicted
+++ resolved
@@ -23,14 +23,6 @@
         _pchip: &EccChip<'a, 'b, C>,
         v: &<EccChip<'a, 'b, C> as ArithEccChip>::AssignedPoint,
     ) -> Result<Vec<<EccChip<'a, 'b, C> as ArithEccChip>::AssignedNative>, Error> {
-<<<<<<< HEAD
-        let x_native = v.x.native.clone();
-        let y_native = v.y.native.clone();
-        Ok(vec![
-            AssignedValue(x_native, None),
-            AssignedValue(y_native, None),
-        ])
-=======
         let mut px = v.x.clone();
         let mut py = v.y.clone();
         let x_native = EccChipOps::integer_chip(pchip.chip).native(ctx, &mut px)?;
@@ -41,7 +33,6 @@
         };
 
         Ok(vec![*x_native, *y_native])
->>>>>>> e09e7655
     }
 
     fn encode_scalar(
