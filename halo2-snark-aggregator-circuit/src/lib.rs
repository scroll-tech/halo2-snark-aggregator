--- conflicted
+++ resolved
@@ -5,9 +5,4 @@
 #[cfg(test)]
 mod tests;
 
-<<<<<<< HEAD
-=======
-#[cfg(feature = "benches")]
-#[cfg(test)]
->>>>>>> bcebb602
 mod benches;