use crate::{sample_circuit::TargetCircuit, verify_circuit::Halo2VerifierCircuit};
use halo2_proofs::{
    arithmetic::CurveAffine,
    plonk::{keygen_vk, VerifyingKey},
    poly::{
        commitment::{CommitmentScheme, Params},
        kzg::commitment::{KZGCommitmentScheme, ParamsKZG},
    },
};
<<<<<<< HEAD
use pairing_bn256::bn256::{Bn256, Fr, G1Affine};

use crate::{
    sample_circuit::TargetCircuit,
    verify_circuit::{Halo2VerifierCircuit, Halo2VerifierCircuits},
};
=======
use halo2curves::{
    bn256::{Bn256, Fr, G1Affine},
    pairing::MultiMillerLoop,
};
use halo2curves::{group::ff::PrimeField, pairing::Engine};
>>>>>>> e09e7655
use std::{
    fmt::Debug,
    io::{Cursor, Read, Write},
    path::{Path, PathBuf},
};

pub fn read_file(folder: &mut PathBuf, filename: &str) -> Vec<u8> {
    let mut buf = vec![];

    folder.push(filename);
    let mut fd = std::fs::File::open(folder.as_path()).unwrap();
    folder.pop();

    fd.read_to_end(&mut buf).unwrap();
    buf
}

pub fn write_file(folder: &mut PathBuf, filename: &str, buf: &Vec<u8>) {
    folder.push(filename);
    let mut fd = std::fs::File::create(folder.as_path()).unwrap();
    folder.pop();

    fd.write_all(buf).unwrap();
}

pub fn read_target_circuit_params<E: MultiMillerLoop, Circuit: TargetCircuit<E>>(
    folder: &mut PathBuf,
) -> Vec<u8> {
    read_file(
        folder,
        &format!("sample_circuit_{}.params", Circuit::PARAMS_NAME),
    )
}

pub fn load_target_circuit_params<E: MultiMillerLoop + Debug, Circuit: TargetCircuit<E>>(
    folder: &mut PathBuf,
) -> ParamsKZG<E> {
    KZGCommitmentScheme::<E>::read_params(&mut Cursor::new(
        &read_target_circuit_params::<E, Circuit>(&mut folder.clone()),
    ))
    .unwrap()
}

pub fn read_target_circuit_vk<E: MultiMillerLoop, Circuit: TargetCircuit<E>>(
    folder: &mut PathBuf,
) -> Vec<u8> {
    read_file(
        folder,
        &format!("sample_circuit_{}.vkey", Circuit::PARAMS_NAME),
    )
}

pub fn load_target_circuit_vk<E: MultiMillerLoop + Debug, Circuit: TargetCircuit<E>>(
    folder: &mut PathBuf,
    params: &ParamsKZG<E>,
) -> VerifyingKey<E::G1Affine> {
    if Circuit::READABLE_VKEY {
        VerifyingKey::<E::G1Affine>::read::<_, Circuit::Circuit, E, _>(
            &mut Cursor::new(&read_target_circuit_vk::<E, Circuit>(&mut folder.clone())),
            &load_target_circuit_params::<E, Circuit>(&mut folder.clone()),
        )
        .unwrap()
    } else {
        let circuit = Circuit::Circuit::default();

        keygen_vk::<E::G1Affine, _, Circuit::Circuit>(params, &circuit)
            .expect("keygen_vk should not fail")
    }
}

pub fn load_target_circuit_instance<Circuit: TargetCircuit<Bn256>>(
    folder: &mut PathBuf,
    index: usize,
) -> Vec<u8> {
    read_file(
        folder,
        &format!("sample_circuit_instance_{}{}.data", Circuit::NAME, index),
    )
}

pub fn load_target_circuit_proof<Circuit: TargetCircuit<Bn256>>(
    folder: &mut PathBuf,
    index: usize,
) -> Vec<u8> {
    read_file(
        folder,
        &format!("sample_circuit_proof_{}{}.data", Circuit::NAME, index),
    )
}

pub fn read_verify_circuit_params(folder: &mut PathBuf) -> Vec<u8> {
    read_file(folder, "verify_circuit.params")
}

<<<<<<< HEAD
pub fn get_params_cached<
    C: CurveAffine,
    E: MultiMillerLoop<G1Affine = C, Scalar = C::ScalarExt>,
>(
    k: u32,
) -> Params<C> {
    let mut params_folder = std::path::PathBuf::new();
    params_folder.push("../params");
    if !params_folder.is_dir() {
        std::fs::create_dir(params_folder.as_path())
            .expect("params folder creation should not fail");
    }
    params_folder.push(format!("bn254_{}.params", k));

    let path = params_folder.as_path();

    println!("params path: {:?}", path);
    if Path::exists(path) {
        println!("read params from {:?}", path);
        let mut fd = std::fs::File::open(path).unwrap();
        Params::<C>::read(&mut fd).unwrap()
    } else {
        let params = Params::<C>::unsafe_setup::<E>(k);
        println!("write params to {:?}", path);
        let mut fd = std::fs::File::create(path).unwrap();
        params.write(&mut fd).unwrap();
        params
    }
}

pub fn load_verify_circuit_params(folder: &mut PathBuf) -> Params<G1Affine> {
    Params::<G1Affine>::read(Cursor::new(&read_verify_circuit_params(
=======
pub fn load_verify_circuit_params(folder: &mut PathBuf) -> ParamsKZG<Bn256> {
    KZGCommitmentScheme::<Bn256>::read_params(&mut Cursor::new(&read_verify_circuit_params(
>>>>>>> e09e7655
        &mut folder.clone(),
    )))
    .unwrap()
}

pub fn read_verify_circuit_vk(folder: &mut PathBuf) -> Vec<u8> {
    read_file(folder, "verify_circuit.vkey")
}

pub fn load_verify_circuit_vk(folder: &mut PathBuf) -> VerifyingKey<G1Affine> {
<<<<<<< HEAD
    folder.push("verify_circuit.vkey");
    let mut f = std::fs::File::open(folder.as_path()).unwrap();
    folder.pop();

    VerifyingKey::<G1Affine>::read::<_, Halo2VerifierCircuit<'_, Bn256>>(
        &mut f,
=======
    VerifyingKey::<G1Affine>::read::<_, Halo2VerifierCircuit<'_, Bn256>, Bn256, _>(
        &mut Cursor::new(&read_verify_circuit_vk(&mut folder.clone())),
>>>>>>> e09e7655
        &load_verify_circuit_params(&mut folder.clone()),
    )
    .unwrap()
}

// currently assuming N in Halo2VerifierCircuits is 1
pub fn load_verify_circuit_vk_cached_params(
    folder: &mut PathBuf,
    verify_circuit_params: &Params<G1Affine>,
) -> VerifyingKey<G1Affine> {
    folder.push("verify_circuit.vkey");
    let mut f = std::fs::File::open(folder.as_path()).unwrap();
    folder.pop();

    VerifyingKey::<G1Affine>::read::<_, Halo2VerifierCircuits<'_, Bn256, 1>>(
        &mut f,
        verify_circuit_params,
    )
    .unwrap()
}

pub fn read_verify_circuit_instance(folder: &mut PathBuf) -> Vec<u8> {
    read_file(folder, "verify_circuit_instance.data")
}

fn load_instances<E: MultiMillerLoop>(buf: &[u8]) -> Vec<Vec<Vec<E::Scalar>>> {
    let mut ret = vec![];
    let cursor = &mut std::io::Cursor::new(buf);
    let mut scalar_bytes = <<E as Engine>::Scalar as PrimeField>::Repr::default();

    while cursor.read_exact(scalar_bytes.as_mut()).is_ok() {
        ret.push(<E::Scalar as PrimeField>::from_repr(scalar_bytes).unwrap())
    }

    vec![vec![ret]]
}

pub fn load_verify_circuit_instance(folder: &mut PathBuf) -> Vec<Vec<Vec<Fr>>> {
    let instances = read_verify_circuit_instance(&mut folder.clone());
    load_instances::<Bn256>(&instances)
}

pub fn load_verify_circuit_proof(folder: &mut PathBuf) -> Vec<u8> {
    read_file(folder, "verify_circuit_proof.data")
}

pub fn write_verify_circuit_params(folder: &mut PathBuf, verify_circuit_params: &ParamsKZG<Bn256>) {
    folder.push("verify_circuit.params");
    let mut fd = std::fs::File::create(folder.as_path()).unwrap();
    folder.pop();

    verify_circuit_params.write(&mut fd).unwrap();
}

pub fn write_verify_circuit_vk(folder: &mut PathBuf, verify_circuit_vk: &VerifyingKey<G1Affine>) {
    folder.push("verify_circuit.vkey");
    let mut fd = std::fs::File::create(folder.as_path()).unwrap();
    folder.pop();

    verify_circuit_vk.write(&mut fd).unwrap();
}

pub fn write_verify_circuit_instance(
    folder: &mut PathBuf,
    buf: &[<G1Affine as CurveAffine>::ScalarExt],
) {
    folder.push("verify_circuit_instance.data");
    let mut fd = std::fs::File::create(folder.as_path()).unwrap();
    folder.pop();

    buf.iter().for_each(|x| {
        fd.write_all(x.to_repr().as_ref()).unwrap();
    });
}

pub fn write_verify_circuit_final_pair(folder: &mut PathBuf, pair: &(G1Affine, G1Affine, Vec<Fr>)) {
    folder.push("verify_circuit_final_pair.data");
    let mut fd = std::fs::File::create(folder.as_path()).unwrap();
    folder.pop();

    fd.write_all(pair.0.x.to_repr().as_ref()).unwrap();
    fd.write_all(pair.0.y.to_repr().as_ref()).unwrap();
    fd.write_all(pair.1.x.to_repr().as_ref()).unwrap();
    fd.write_all(pair.1.y.to_repr().as_ref()).unwrap();

    pair.2.iter().for_each(|scalar| {
        fd.write_all(scalar.to_repr().as_ref()).unwrap();
    })
}

pub fn write_verify_circuit_proof(folder: &mut PathBuf, buf: &Vec<u8>) {
    write_file(folder, "verify_circuit_proof.data", buf)
}

pub fn write_verify_circuit_solidity(folder: &mut PathBuf, buf: &Vec<u8>) {
    write_file(folder, "verifier.sol", buf)
}

pub fn load_verify_circuit_degree() -> u32 {
    let mut folder = std::path::PathBuf::new();
    folder.push("../halo2-snark-aggregator-circuit/src/configs");
    folder.push("verify_circuit.config");
    let params_str = std::fs::read_to_string(folder.as_path())
        .expect(format!("{} file should exist", folder.to_str().unwrap()).as_str());
    let params: crate::verify_circuit::Halo2VerifierCircuitConfigParams =
        serde_json::from_str(params_str.as_str()).unwrap();
    params.degree
}<|MERGE_RESOLUTION|>--- conflicted
+++ resolved
@@ -7,20 +7,11 @@
         kzg::commitment::{KZGCommitmentScheme, ParamsKZG},
     },
 };
-<<<<<<< HEAD
-use pairing_bn256::bn256::{Bn256, Fr, G1Affine};
-
-use crate::{
-    sample_circuit::TargetCircuit,
-    verify_circuit::{Halo2VerifierCircuit, Halo2VerifierCircuits},
-};
-=======
 use halo2curves::{
     bn256::{Bn256, Fr, G1Affine},
     pairing::MultiMillerLoop,
 };
 use halo2curves::{group::ff::PrimeField, pairing::Engine};
->>>>>>> e09e7655
 use std::{
     fmt::Debug,
     io::{Cursor, Read, Write},
@@ -115,7 +106,6 @@
     read_file(folder, "verify_circuit.params")
 }
 
-<<<<<<< HEAD
 pub fn get_params_cached<
     C: CurveAffine,
     E: MultiMillerLoop<G1Affine = C, Scalar = C::ScalarExt>,
@@ -146,12 +136,8 @@
     }
 }
 
-pub fn load_verify_circuit_params(folder: &mut PathBuf) -> Params<G1Affine> {
-    Params::<G1Affine>::read(Cursor::new(&read_verify_circuit_params(
-=======
 pub fn load_verify_circuit_params(folder: &mut PathBuf) -> ParamsKZG<Bn256> {
     KZGCommitmentScheme::<Bn256>::read_params(&mut Cursor::new(&read_verify_circuit_params(
->>>>>>> e09e7655
         &mut folder.clone(),
     )))
     .unwrap()
@@ -162,17 +148,12 @@
 }
 
 pub fn load_verify_circuit_vk(folder: &mut PathBuf) -> VerifyingKey<G1Affine> {
-<<<<<<< HEAD
     folder.push("verify_circuit.vkey");
     let mut f = std::fs::File::open(folder.as_path()).unwrap();
     folder.pop();
 
-    VerifyingKey::<G1Affine>::read::<_, Halo2VerifierCircuit<'_, Bn256>>(
-        &mut f,
-=======
     VerifyingKey::<G1Affine>::read::<_, Halo2VerifierCircuit<'_, Bn256>, Bn256, _>(
         &mut Cursor::new(&read_verify_circuit_vk(&mut folder.clone())),
->>>>>>> e09e7655
         &load_verify_circuit_params(&mut folder.clone()),
     )
     .unwrap()
