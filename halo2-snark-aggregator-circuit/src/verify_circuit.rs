use super::chips::{ecc_chip::EccChip, encode_chip::PoseidonEncodeChip, scalar_chip::ScalarChip};
use crate::fs::{
    load_target_circuit_instance, load_target_circuit_params, load_target_circuit_proof,
    load_target_circuit_vk, load_verify_circuit_instance, load_verify_circuit_params,
    load_verify_circuit_proof, load_verify_circuit_vk,
};
use crate::sample_circuit::TargetCircuit;
use halo2_ecc_circuit_lib::chips::integer_chip::IntegerChipOps;
use halo2_ecc_circuit_lib::chips::{
    ecc_chip::{AssignedPoint, EccChipOps},
    native_ecc_chip::NativeEccChip,
};
use halo2_ecc_circuit_lib::five::integer_chip::FiveColumnIntegerChipHelper;
use halo2_ecc_circuit_lib::gates::base_gate::{AssignedValue, BaseGateOps};
use halo2_ecc_circuit_lib::utils::field_to_bn;
use halo2_ecc_circuit_lib::{
    five::{
        base_gate::{FiveColumnBaseGate, FiveColumnBaseGateConfig},
        integer_chip::FiveColumnIntegerChip,
        range_gate::FiveColumnRangeGate,
    },
    gates::{base_gate::Context, range_gate::RangeGateConfig},
};
use halo2_proofs::circuit::floor_planner::V1;
use halo2_proofs::plonk::{create_proof, keygen_vk, ProvingKey};
use halo2_proofs::plonk::{Column, Instance};
use halo2_proofs::poly::commitment::CommitmentScheme;
use halo2_proofs::poly::kzg::commitment::{KZGCommitmentScheme, ParamsKZG};
use halo2_proofs::poly::kzg::multiopen::{ProverGWC, VerifierGWC};
use halo2_proofs::poly::kzg::strategy::SingleStrategy;
use halo2_proofs::{
    arithmetic::CurveAffine,
    circuit::Layouter,
    plonk::{Circuit, ConstraintSystem, Error, VerifyingKey},
    poly::commitment::Params,
};
use halo2_proofs::{
    plonk::{keygen_pk, verify_proof},
    transcript::Challenge255,
};
use halo2_snark_aggregator_api::mock::arith::{
    ecc::MockEccChip,
    field::{MockChipCtx, MockFieldChip},
};
use halo2_snark_aggregator_api::mock::transcript_encode::PoseidonEncode;
use halo2_snark_aggregator_api::systems::halo2::verify::{
    verify_aggregation_proofs_in_chip, CircuitProof,
};
use halo2_snark_aggregator_api::systems::halo2::{
    transcript::PoseidonTranscriptRead, verify::ProofData,
};
use halo2_snark_aggregator_api::transcript::sha::{ShaRead, ShaWrite};
use halo2curves::bn256::{Bn256, Fr, G1Affine};
use halo2curves::group::Curve;
use halo2curves::pairing::{Engine, MultiMillerLoop};
use log::info;
use rand_core::OsRng;
use std::env::var;
use std::fmt::Debug;
use std::path::{Path, PathBuf};
use std::rc::Rc;
use std::{io::Read, marker::PhantomData};

const COMMON_RANGE_BITS: usize = 17usize;

#[derive(Clone)]
pub struct Halo2VerifierCircuitConfig {
    base_gate_config: FiveColumnBaseGateConfig,
    range_gate_config: RangeGateConfig,
    instance: Column<Instance>,
}

#[derive(Clone, Debug)]
pub struct SingleProofPair<E: MultiMillerLoop> {
    pub instances: Vec<Vec<Vec<E::Scalar>>>,
    pub transcript: Vec<u8>,
}

#[derive(Clone, Debug)]
pub struct SingleProofWitness<'a, E: MultiMillerLoop> {
    pub instances: &'a Vec<Vec<Vec<E::Scalar>>>,
    pub transcript: &'a Vec<u8>,
}

#[derive(Clone)]
pub struct Halo2VerifierCircuit<'a, E: MultiMillerLoop> {
    pub name: String,
    pub params: &'a ParamsKZG<E>,
    pub vk: &'a VerifyingKey<E::G1Affine>,
    pub proofs: Vec<SingleProofWitness<'a, E>>,
    pub nproofs: usize,
}

#[derive(Clone)]
pub struct Halo2CircuitInstance<'a, E: MultiMillerLoop> {
    pub name: String,
    pub params: &'a ParamsKZG<E>,
    pub vk: &'a VerifyingKey<E::G1Affine>,
    pub n_instances: &'a Vec<Vec<Vec<Vec<E::Scalar>>>>,
    pub n_transcript: &'a Vec<Vec<u8>>,
}

pub struct Halo2CircuitInstances<'a, E: MultiMillerLoop, const N: usize>(
    pub [Halo2CircuitInstance<'a, E>; N],
);

impl<
        'a,
        C: CurveAffine,
        E: MultiMillerLoop<G1Affine = C, Scalar = C::ScalarExt> + Debug,
        const N: usize,
    > Halo2CircuitInstances<'a, E, N>
{
    pub fn calc_verify_circuit_final_pair(&self) -> (C, C, Vec<<C as CurveAffine>::ScalarExt>) {
        let nchip = MockFieldChip::<C::ScalarExt, Error>::default();
        let schip = MockFieldChip::<C::ScalarExt, Error>::default();
        let pchip = MockEccChip::<C, Error>::default();
        let ctx = &mut MockChipCtx::default();

        let circuit_proofs = self
            .0
            .iter()
            .enumerate()
            .map(|(_ci, instance)| {
                let mut proof_data_list = vec![];
                for (i, instances) in instance.n_instances.iter().enumerate() {
                    let transcript =
                        PoseidonTranscriptRead::<_, C, _, PoseidonEncode, 9usize, 8usize>::new(
                            &instance.n_transcript[i][..],
                            ctx,
                            &schip,
                            8usize,
                            63usize,
                        )
                        .unwrap();

                    proof_data_list.push(ProofData {
                        instances,
                        transcript,
<<<<<<< HEAD
                        key: format!("{}_p{}", self.0[i].name, i),
=======
                        key: format!("{}_p{}", self.0[ci].name, i),
>>>>>>> 95f9a6e0
                        _phantom: PhantomData,
                    })
                }

                CircuitProof {
                    name: instance.name.clone(),
                    vk: instance.vk,
                    params: instance.params,
                    proofs: proof_data_list,
                }
            })
            .collect();

        let empty_vec = vec![];
        let mut transcript =
            PoseidonTranscriptRead::<_, C, _, PoseidonEncode, 9usize, 8usize>::new(
                &empty_vec[..],
                ctx,
                &nchip,
                8usize,
                63usize,
            )
            .unwrap();

        let (w_x, w_g, instances, _) = verify_aggregation_proofs_in_chip(
            ctx,
            &nchip,
            &schip,
            &pchip,
            circuit_proofs,
            &mut transcript,
        )
        .unwrap();

        (w_x.to_affine(), w_g.to_affine(), instances)
    }
}

pub struct Halo2VerifierCircuits<'a, E: MultiMillerLoop, const N: usize> {
    pub circuits: [Halo2VerifierCircuit<'a, E>; N],
    pub coherent: Vec<[(usize, usize); 2]>,
}

impl<
        'a,
        C: CurveAffine,
        E: MultiMillerLoop<G1Affine = C, Scalar = C::ScalarExt> + Debug,
        const N: usize,
    > Circuit<C::ScalarExt> for Halo2VerifierCircuits<'a, E, N>
{
    type Config = Halo2VerifierCircuitConfig;
    type FloorPlanner = V1;

    fn without_witnesses(&self) -> Self {
        Halo2VerifierCircuits {
            circuits: self.circuits.clone().map(|c| c.without_witnesses()),
            coherent: self.coherent.clone(),
        }
    }
    fn configure(meta: &mut ConstraintSystem<C::ScalarExt>) -> Self::Config {
        let base_gate_config = FiveColumnBaseGate::configure(meta);
        let range_gate_config =
            FiveColumnRangeGate::<'_, C::Base, C::ScalarExt, COMMON_RANGE_BITS>::configure(
                meta,
                &base_gate_config,
            );

        let instance = meta.instance_column();
        meta.enable_equality(instance);

        Self::Config {
            base_gate_config,
            range_gate_config,
            instance,
        }
    }
    fn synthesize(
        &self,
        config: Self::Config,
        mut layouter: impl Layouter<C::ScalarExt>,
    ) -> Result<(), Error> {
        let base_gate = FiveColumnBaseGate::new(config.base_gate_config.clone());
        let range_gate = FiveColumnRangeGate::<'_, C::Base, C::ScalarExt, COMMON_RANGE_BITS>::new(
            config.range_gate_config.clone(),
            &base_gate,
        );

        let mut layouter = layouter.namespace(|| "mult-circuit");
        let mut res = self.synthesize_proof(&base_gate, &range_gate, &mut layouter)?;

        let integer_chip = FiveColumnIntegerChip::new(&range_gate);

        let mut x0_low = None;
        let mut x0_high = None;
        let mut x1_low = None;
        let mut x1_high = None;
        let mut instances = None;

        layouter.assign_region(
            || "base",
            |region| {
                let base_offset = 0usize;
                let mut aux = Context::new(region, base_offset);
                let ctx = &mut aux;

                integer_chip.reduce(ctx, &mut res.0.x)?;
                integer_chip.reduce(ctx, &mut res.0.y)?;
                integer_chip.reduce(ctx, &mut res.1.x)?;
                integer_chip.reduce(ctx, &mut res.1.y)?;

                // It uses last bit to identify y and -y, so the w_modulus must be odd.
                assert!(integer_chip.helper.w_modulus.bit(0));

                let y0_bit = integer_chip.get_last_bit(ctx, &res.0.y)?;
                let y1_bit = integer_chip.get_last_bit(ctx, &res.1.y)?;

                let zero = C::ScalarExt::from(0);

                let x0_low_ = base_gate.sum_with_constant(
                    ctx,
                    vec![
                        (
                            &res.0.x.limbs_le[0],
                            integer_chip.helper.limb_modulus_exps[0],
                        ),
                        (
                            &res.0.x.limbs_le[1],
                            integer_chip.helper.limb_modulus_exps[1],
                        ),
                    ],
                    zero,
                )?;

                let x0_high_ = base_gate.sum_with_constant(
                    ctx,
                    vec![
                        (
                            &res.0.x.limbs_le[2],
                            integer_chip.helper.limb_modulus_exps[0],
                        ),
                        (
                            &res.0.x.limbs_le[3],
                            integer_chip.helper.limb_modulus_exps[1],
                        ),
                        (&y0_bit, integer_chip.helper.limb_modulus_exps[2]),
                    ],
                    zero,
                )?;

                let x1_low_ = base_gate.sum_with_constant(
                    ctx,
                    vec![
                        (
                            &res.1.x.limbs_le[0],
                            integer_chip.helper.limb_modulus_exps[0],
                        ),
                        (
                            &res.1.x.limbs_le[1],
                            integer_chip.helper.limb_modulus_exps[1],
                        ),
                    ],
                    zero,
                )?;

                let x1_high_ = base_gate.sum_with_constant(
                    ctx,
                    vec![
                        (
                            &res.1.x.limbs_le[2],
                            integer_chip.helper.limb_modulus_exps[0],
                        ),
                        (
                            &res.1.x.limbs_le[3],
                            integer_chip.helper.limb_modulus_exps[1],
                        ),
                        (&y1_bit, integer_chip.helper.limb_modulus_exps[2]),
                    ],
                    zero,
                )?;

                x0_low = Some(x0_low_);
                x0_high = Some(x0_high_);
                x1_low = Some(x1_low_);
                x1_high = Some(x1_high_);
                instances = Some(res.2.clone());
                Ok(())
            },
        )?;

        {
            let mut layouter = layouter.namespace(|| "expose");
            layouter.constrain_instance(x0_low.unwrap().cell, config.instance, 0)?;
            layouter.constrain_instance(x0_high.unwrap().cell, config.instance, 1)?;
            layouter.constrain_instance(x1_low.unwrap().cell, config.instance, 2)?;
            layouter.constrain_instance(x1_high.unwrap().cell, config.instance, 3)?;
            let mut row = 4;
            for instance in instances.unwrap() {
                layouter
                    .constrain_instance(instance.cell, config.instance, row)
                    .unwrap();
                row += 1;
            }
        };
        Ok(())
    }
}

impl<
        'a,
        C: CurveAffine,
        E: MultiMillerLoop<G1Affine = C, Scalar = C::ScalarExt> + Debug,
        const N: usize,
    > Halo2VerifierCircuits<'a, E, N>
{
    fn synthesize_proof(
        &self,
        base_gate: &FiveColumnBaseGate<C::ScalarExt>,
        range_gate: &FiveColumnRangeGate<'_, C::Base, C::ScalarExt, COMMON_RANGE_BITS>,
        layouter: &mut impl Layouter<C::ScalarExt>,
    ) -> Result<
        (
            AssignedPoint<C, <C as CurveAffine>::ScalarExt>,
            AssignedPoint<C, <C as CurveAffine>::ScalarExt>,
            Vec<AssignedValue<<C as CurveAffine>::ScalarExt>>,
        ),
        Error,
    > {
        let integer_chip = FiveColumnIntegerChip::new(range_gate);
        let ecc_chip = NativeEccChip::new(&integer_chip);
        range_gate
            .init_table(layouter, &integer_chip.helper.integer_modulus)
            .unwrap();

        let nchip = &ScalarChip::new(base_gate);
        let schip = nchip;
        let pchip = &EccChip::new(&ecc_chip);

        let mut r = None;

        layouter.assign_region(
            || "base",
            |region| {
                let base_offset = 0usize;
                let mut aux = Context::new(region, base_offset);
                let ctx = &mut aux;

                // Check context is used in shape layout or not
                ctx.in_shape_mode = base_gate.in_shape_mode(ctx)?;

                let circuit_proofs = self
                    .circuits
                    .iter()
                    .enumerate()
                    .map(|(ci, instance)| {
                        let mut proof_data_list: Vec<
                            ProofData<
                                E,
                                _,
                                PoseidonTranscriptRead<
                                    _,
                                    C,
                                    _,
                                    PoseidonEncodeChip<_>,
                                    9usize,
                                    8usize,
                                >,
                            >,
                        > = vec![];

                        for i in 0..instance.nproofs {
                            let transcript = PoseidonTranscriptRead::<
                                _,
                                C,
                                _,
                                PoseidonEncodeChip<_>,
                                9usize,
                                8usize,
                            >::new(
                                &instance.proofs[i].transcript[..],
                                ctx,
                                schip,
                                8usize,
                                63usize,
                            )?;

                            proof_data_list.push(ProofData {
                                instances: instance.proofs[i].instances,
                                transcript,
                                key: format!("{}_p{}", self.circuits[ci].name, i),
                                _phantom: PhantomData,
                            })
                        }

                        Ok(CircuitProof {
                            name: instance.name.clone(),
                            vk: instance.vk,
                            params: instance.params,
                            proofs: proof_data_list,
                        })
                    })
                    .into_iter()
                    .collect::<Result<Vec<CircuitProof<_, _, _>>, Error>>()?;

                let empty_vec = vec![];
                let mut transcript =
                    PoseidonTranscriptRead::<_, C, _, PoseidonEncodeChip<_>, 9usize, 8usize>::new(
                        &empty_vec[..],
                        ctx,
                        schip,
                        8usize,
                        63usize,
                    )?;
                let (p1, p2, v, mut commits) = verify_aggregation_proofs_in_chip(
                    ctx,
                    nchip,
                    schip,
                    pchip,
                    circuit_proofs,
                    &mut transcript,
                )?;

                for coherent in &self.coherent {
                    ecc_chip.assert_equal(
                        ctx,
                        &mut commits[coherent[0].0][coherent[0].1].clone(),
                        &mut commits[coherent[1].0][coherent[1].1],
                    )?;
                }

                base_gate.assert_false(ctx, &p1.z)?;
                base_gate.assert_false(ctx, &p2.z)?;
                r = Some((p1, p2, v));
                Ok(())
            },
        )?;

        Ok(r.unwrap())
    }
}

impl<'a, C: CurveAffine, E: MultiMillerLoop<G1Affine = C, Scalar = C::ScalarExt> + Debug>
    Circuit<C::ScalarExt> for Halo2VerifierCircuit<'a, E>
{
    type Config = Halo2VerifierCircuitConfig;
    type FloorPlanner = V1;

    fn without_witnesses(&self) -> Self {
        Self {
            name: self.name.clone(),
            params: self.params,
            vk: self.vk,
            proofs: (0..self.nproofs).map(|_| self.proofs[0].clone()).collect(),
            nproofs: self.nproofs,
        }
    }

    fn configure(meta: &mut ConstraintSystem<C::ScalarExt>) -> Self::Config {
        let base_gate_config = FiveColumnBaseGate::configure(meta);
        let range_gate_config =
            FiveColumnRangeGate::<'_, C::Base, C::ScalarExt, COMMON_RANGE_BITS>::configure(
                meta,
                &base_gate_config,
            );

        let instance = meta.instance_column();
        meta.enable_equality(instance);

        Self::Config {
            base_gate_config,
            range_gate_config,
            instance,
        }
    }

    fn synthesize(
        &self,
        config: Self::Config,
        layouter: impl Layouter<C::ScalarExt>,
    ) -> Result<(), Error> {
        Halo2VerifierCircuits {
            circuits: [self.clone()],
            coherent: vec![],
        }
        .synthesize(config, layouter)
    }
}

fn verify_circuit_builder<'a, C: CurveAffine, E: MultiMillerLoop<G1Affine = C>, const N: usize>(
    circuits: [Halo2VerifierCircuit<'a, E>; N],
    coherent: Vec<[(usize, usize); 2]>,
) -> Halo2VerifierCircuits<'a, E, N> {
    Halo2VerifierCircuits { circuits, coherent }
}

pub fn load_params<E: Engine + Debug>(
    folder: &mut std::path::PathBuf,
    file_name: &str,
) -> ParamsKZG<E> {
    folder.push(file_name);
    let mut fd = std::fs::File::open(folder.as_path()).unwrap();
    folder.pop();
    KZGCommitmentScheme::<E>::read_params(&mut fd).unwrap()
}

pub fn load_transcript<C: CurveAffine>(
    folder: &mut std::path::PathBuf,
    file_name: &str,
) -> Vec<u8> {
    folder.push(file_name);
    let mut fd = std::fs::File::open(folder.as_path()).unwrap();
    folder.pop();

    let mut buf = vec![];
    fd.read_to_end(&mut buf).unwrap();
    buf
}

pub struct Setup<C: CurveAffine, E: MultiMillerLoop<G1Affine = C, Scalar = C::ScalarExt>> {
    pub name: String,
    pub target_circuit_params: Rc<ParamsKZG<E>>,
    pub target_circuit_vk: Rc<VerifyingKey<C>>,
    pub proofs: Vec<SingleProofPair<E>>,
    pub nproofs: usize,
}

impl Setup<G1Affine, Bn256> {
    pub fn new<SingleCircuit: TargetCircuit<Bn256>, L>(
        folder: &PathBuf,
        load_instances: L,
    ) -> Setup<G1Affine, Bn256>
    where
        L: Fn(&[u8]) -> Vec<Vec<Vec<Fr>>>,
    {
        let target_circuit_instances = (0..SingleCircuit::N_PROOFS).map(|index| {
            load_instances(&load_target_circuit_instance::<SingleCircuit>(
                &mut folder.clone(),
                index,
            ))
        });

        let proofs = (0..SingleCircuit::N_PROOFS)
            .map(|index| load_target_circuit_proof::<SingleCircuit>(&mut folder.clone(), index));

        let single_proof_witness = target_circuit_instances
            .zip(proofs)
            .map(|(instances, transcript)| SingleProofPair::<Bn256> {
                instances,
                transcript,
            })
            .collect::<Vec<_>>();

        let target_circuit_params =
            load_target_circuit_params::<Bn256, SingleCircuit>(&mut folder.clone());
        let target_circuit_vk = load_target_circuit_vk::<Bn256, SingleCircuit>(
            &mut folder.clone(),
            &target_circuit_params,
        );

        Setup {
            name: format!("{:?}", folder),
            target_circuit_params: Rc::new(target_circuit_params),
            target_circuit_vk: Rc::new(target_circuit_vk),
            proofs: single_proof_witness,
            nproofs: SingleCircuit::N_PROOFS,
        }
    }
}

#[derive(Debug)]
struct SetupOutcome<C: CurveAffine, E: MultiMillerLoop<G1Affine = C, Scalar = C::ScalarExt>> {
    name: String,
    params_verifier: Rc<ParamsKZG<E>>,
    vk: Rc<VerifyingKey<C>>,
    instances: Vec<Vec<Vec<Vec<C::ScalarExt>>>>,
    proofs: Vec<Vec<u8>>,
    nproofs: usize,
}

pub struct MultiCircuitsSetup<
    C: CurveAffine,
    E: MultiMillerLoop<G1Affine = C, Scalar = C::ScalarExt> + Debug,
    const N: usize,
> {
    pub setups: [Setup<C, E>; N],
    pub coherent: Vec<[(usize, usize); 2]>,
}

fn from_0_to_n<const N: usize>() -> [usize; N] {
    let mut arr = [0; N];
    for (i, e) in arr.iter_mut().enumerate() {
        *e = i;
    }
    arr
}

impl<
        C: CurveAffine,
        E: MultiMillerLoop<G1Affine = C, Scalar = C::ScalarExt> + Debug,
        const N: usize,
    > MultiCircuitsSetup<C, E, N>
{
    fn new_verify_circuit_info(&self, setup: bool) -> [SetupOutcome<C, E>; N] {
        from_0_to_n::<N>().map(|circuit_index| {
            // let target_circuit_verifier_params = self.setups[circuit_index]
            //     .target_circuit_params
            //     .verifier::<E>(
            //         self.setups[circuit_index]
            //             .target_circuit_vk
            //             .cs()
            //             .num_instance_columns,
            //     )
            //     .unwrap();

            let mut target_circuit_transcripts = vec![];
            let mut target_circuit_instances = vec![];

            for i in 0..self.setups[circuit_index].nproofs {
                let index = if setup { 0 } else { i };
                target_circuit_transcripts
                    .push(self.setups[circuit_index].proofs[index].transcript.clone());
                target_circuit_instances
                    .push(self.setups[circuit_index].proofs[index].instances.clone());
            }

            SetupOutcome::<C, E> {
                name: self.setups[circuit_index].name.clone(),
                params_verifier: self.setups[circuit_index].target_circuit_params.clone(),
                vk: self.setups[circuit_index].target_circuit_vk.clone(),
                instances: target_circuit_instances,
                proofs: target_circuit_transcripts,
                nproofs: self.setups[circuit_index].nproofs,
            }
        })
    }

    fn get_params_cached(k: u32) -> ParamsKZG<E> {
        let params_path = format!("HALO2_PARAMS_{}", k);

        let path = var(params_path);
        let path = match &path {
            Ok(path) => {
                let path = Path::new(path);
                Some(path)
            }
            _ => None,
        };

        println!("params path: {:?}", path);
        if path.is_some() && Path::exists(path.unwrap()) {
            println!("read params from {:?}", path.unwrap());
            let mut fd = std::fs::File::open(path.unwrap()).unwrap();
            ParamsKZG::<E>::read(&mut fd).unwrap()
        } else {
            let params = ParamsKZG::<E>::unsafe_setup(k);

            if let Some(path) = path {
                println!("write params to {:?}", path);

                let mut fd = std::fs::File::create(path).unwrap();

                params.write(&mut fd).unwrap();
            };

            params
        }
    }

    pub fn call(&self, verify_circuit_k: u32) -> (ParamsKZG<E>, VerifyingKey<C>) {
        let setup_outcome = self.new_verify_circuit_info(true);

        let verify_circuit = verify_circuit_builder(
            from_0_to_n::<N>().map(|i| Halo2VerifierCircuit {
                name: setup_outcome[i].name.clone(),
                params: &setup_outcome[i].params_verifier,
                vk: &setup_outcome[i].vk,
                proofs: setup_outcome[i]
                    .instances
                    .iter()
                    .zip(setup_outcome[i].proofs.iter())
                    .map(|(instances, transcript)| SingleProofWitness {
                        instances,
                        transcript,
                    })
                    .collect(),
                nproofs: setup_outcome[i].nproofs,
            }),
            self.coherent.clone(),
        );
        info!("circuit build done");

        // TODO: Do not use this setup in production
        let verify_circuit_params = Self::get_params_cached(verify_circuit_k);
        info!("setup params done");

        let verify_circuit_vk =
            keygen_vk(&verify_circuit_params, &verify_circuit).expect("keygen_vk should not fail");
        info!("setup vkey done");

        (verify_circuit_params, verify_circuit_vk)
    }
}

pub fn final_pair_to_instances<
    C: CurveAffine,
    E: MultiMillerLoop<G1Affine = C, Scalar = C::ScalarExt>,
>(
    pair: &(C, C, Vec<E::Scalar>),
) -> Vec<C::ScalarExt> {
    let helper = FiveColumnIntegerChipHelper::<C::Base, C::ScalarExt>::new();
    let w_x_x = helper.w_to_limb_n_le(pair.0.coordinates().unwrap().x());
    let w_x_y = helper.w_to_limb_n_le(pair.0.coordinates().unwrap().y());
    let w_g_x = helper.w_to_limb_n_le(pair.1.coordinates().unwrap().x());
    let w_g_y = helper.w_to_limb_n_le(pair.1.coordinates().unwrap().y());

    let get_last_bit = |n| {
        if field_to_bn(n).bit(0) {
            helper.limb_modulus_exps[2]
        } else {
            C::ScalarExt::from(0)
        }
    };

    let mut verify_circuit_instances = vec![
        (w_x_x[0] * helper.limb_modulus_exps[0] + w_x_x[1] * helper.limb_modulus_exps[1]),
        (w_x_x[2] * helper.limb_modulus_exps[0]
            + w_x_x[3] * helper.limb_modulus_exps[1]
            + get_last_bit(&w_x_y[0])),
        (w_g_x[0] * helper.limb_modulus_exps[0] + w_g_x[1] * helper.limb_modulus_exps[1]),
        (w_g_x[2] * helper.limb_modulus_exps[0]
            + w_g_x[3] * helper.limb_modulus_exps[1]
            + get_last_bit(&w_g_y[0])),
    ];

    pair.2.iter().for_each(|instance| {
        verify_circuit_instances.push(*instance);
    });

    verify_circuit_instances
}

pub fn calc_verify_circuit_instances<
    C: CurveAffine,
    E: MultiMillerLoop<G1Affine = C, Scalar = C::ScalarExt> + Debug,
>(
    name: String,
    params: &ParamsKZG<E>,
    vk: &VerifyingKey<C>,
    n_instances: &Vec<Vec<Vec<Vec<E::Scalar>>>>,
    n_transcript: &Vec<Vec<u8>>,
) -> Vec<C::ScalarExt> {
    let pair = Halo2CircuitInstances([Halo2CircuitInstance {
        name,
        params,
        vk,
        n_instances,
        n_transcript,
    }])
    .calc_verify_circuit_final_pair();
    final_pair_to_instances::<C, E>(&pair)
}

pub struct CreateProof<C: CurveAffine, E: MultiMillerLoop<G1Affine = C, Scalar = C::ScalarExt>> {
    pub name: String,
    pub target_circuit_params: Rc<ParamsKZG<E>>,
    pub target_circuit_vk: Rc<VerifyingKey<C>>,
    pub template_proofs: Vec<SingleProofPair<E>>,
    pub proofs: Vec<SingleProofPair<E>>,
    pub nproofs: usize,
}

impl CreateProof<G1Affine, Bn256> {
    pub fn new<SingleCircuit: TargetCircuit<Bn256>, L>(
        folder: &PathBuf,
        load_instances: L,
    ) -> CreateProof<G1Affine, Bn256>
    where
        L: Fn(&[u8]) -> Vec<Vec<Vec<Fr>>>,
    {
        let instances = (0..SingleCircuit::N_PROOFS).map(|index| {
            load_instances(&load_target_circuit_instance::<SingleCircuit>(
                &mut folder.clone(),
                index,
            ))
        });

        let proofs = (0..SingleCircuit::N_PROOFS)
            .map(|index| load_target_circuit_proof::<SingleCircuit>(&mut folder.clone(), index));

        let single_proof_witness = instances
            .zip(proofs)
            .map(|(instances, transcript)| SingleProofPair::<Bn256> {
                instances,
                transcript,
            })
            .collect::<Vec<_>>();

        let target_circuit_params =
            load_target_circuit_params::<Bn256, SingleCircuit>(&mut folder.clone());
        let target_circuit_vk = load_target_circuit_vk::<Bn256, SingleCircuit>(
            &mut folder.clone(),
            &target_circuit_params,
        );

        CreateProof {
            name: format!("{:?}", folder),
            target_circuit_params: Rc::new(target_circuit_params),
            target_circuit_vk: Rc::new(target_circuit_vk),
            template_proofs: single_proof_witness.clone(),
            proofs: single_proof_witness,
            nproofs: SingleCircuit::N_PROOFS,
        }
    }
}

pub struct MultiCircuitsCreateProof<
    'a,
    C: CurveAffine,
    E: MultiMillerLoop<G1Affine = C, Scalar = C::ScalarExt>,
    const N: usize,
> {
    pub target_circuit_proofs: [CreateProof<C, E>; N],
    pub verify_circuit_params: &'a ParamsKZG<E>,
    pub verify_circuit_vk: VerifyingKey<C>,
    pub coherent: Vec<[(usize, usize); 2]>,
}

impl<
        C: CurveAffine,
        E: MultiMillerLoop<G1Affine = C, Scalar = C::ScalarExt> + Debug,
        const N: usize,
    > MultiCircuitsCreateProof<'_, C, E, N>
{
    pub fn call(
        self,
    ) -> (
        ProvingKey<C>,
        (C, C, Vec<C::ScalarExt>),
        Vec<C::ScalarExt>,
        Vec<u8>,
    ) {
        let setup = MultiCircuitsSetup {
            setups: self.target_circuit_proofs.map(|target_circuit| Setup {
                name: target_circuit.name,
                target_circuit_params: target_circuit.target_circuit_params,
                target_circuit_vk: target_circuit.target_circuit_vk,
                proofs: target_circuit.template_proofs, // template_proofs?
                nproofs: target_circuit.nproofs,
            }),
            coherent: self.coherent.clone(),
        };

        let now = std::time::Instant::now();

        let setup_outcome = setup.new_verify_circuit_info(false);
        let verify_circuit = {
            verify_circuit_builder(
                from_0_to_n::<N>().map(|i| Halo2VerifierCircuit {
                    name: setup_outcome[i].name.clone(),
                    params: &setup_outcome[i].params_verifier,
                    vk: &setup_outcome[i].vk,
                    proofs: setup_outcome[i]
                        .instances
                        .iter()
                        .zip(setup_outcome[i].proofs.iter())
                        .map(|(instances, transcript)| SingleProofWitness {
                            instances,
                            transcript,
                        })
                        .collect(),
                    nproofs: setup_outcome[i].nproofs,
                }),
                self.coherent,
            )
        };

        /*
        let (instances, transcripts) = {
            let mut verify_circuit_transcripts = vec![];
            let mut verify_circuit_instances = vec![];

            for i in 0..N {
                for j in 0..self.target_circuit_proofs[i].nproofs {
                    verify_circuit_transcripts
                        .push(self.target_circuit_proofs[i].proofs[j].transcript.clone());
                    verify_circuit_instances
                        .push(self.target_circuit_proofs[i].proofs[j].instances.clone());
                }
            }

            (verify_circuit_instances, verify_circuit_transcripts)
        };
        */

        let setup_outcome = setup.new_verify_circuit_info(false);

        let verify_circuit_final_pair = {
            Halo2CircuitInstances(from_0_to_n::<N>().map(|i| Halo2CircuitInstance {
                name: setup_outcome[i].name.clone(),
                params: &setup_outcome[i].params_verifier,
                vk: &setup_outcome[i].vk,
                n_instances: &setup_outcome[i].instances,
                n_transcript: &setup_outcome[i].proofs,
            }))
            .calc_verify_circuit_final_pair()
        };

        let verify_circuit_instances = final_pair_to_instances::<C, E>(&verify_circuit_final_pair);

        let verify_circuit_pk = keygen_pk(
            self.verify_circuit_params,
            self.verify_circuit_vk,
            &verify_circuit,
        )
        .expect("keygen_pk should not fail");

        let elapsed_time = now.elapsed();
        info!("Running keygen_pk took {} seconds.", elapsed_time.as_secs());

        let instances: &[&[&[C::ScalarExt]]] = &[&[&verify_circuit_instances[..]]];
        let mut transcript = ShaWrite::<_, C, Challenge255<_>, sha2::Sha256>::init(vec![]);
        create_proof::<KZGCommitmentScheme<_>, ProverGWC<_>, _, _, _, _>(
            self.verify_circuit_params,
            &verify_circuit_pk,
            &[verify_circuit],
            instances,
            OsRng,
            &mut transcript,
        )
        .expect("proof generation should not fail");
        let proof = transcript.finalize();

        let elapsed_time = now.elapsed();
        println!(
            "Running create proof took {} seconds.",
            elapsed_time.as_secs()
        );

        (
            verify_circuit_pk,
            verify_circuit_final_pair,
            verify_circuit_instances,
            proof,
        )
    }
}

pub struct VerifyCheck<E: Engine> {
    pub verify_params: Rc<ParamsKZG<E>>,
    pub verify_vk: Rc<VerifyingKey<E::G1Affine>>,
    pub verify_instance: Vec<Vec<Vec<E::Scalar>>>,
    pub verify_public_inputs_size: usize,
    pub verify_proof: Vec<u8>,
}

impl VerifyCheck<Bn256> {
    pub fn new(folder: &PathBuf, verify_public_inputs_size: usize) -> VerifyCheck<Bn256> {
        VerifyCheck::<Bn256> {
            verify_params: Rc::new(load_verify_circuit_params(&mut folder.clone())),
            verify_vk: Rc::new(load_verify_circuit_vk(&mut folder.clone())),
            verify_instance: load_verify_circuit_instance(&mut folder.clone()),
            verify_proof: load_verify_circuit_proof(&mut folder.clone()),
            verify_public_inputs_size,
        }
    }
}

impl<E: Engine + MultiMillerLoop + Debug> VerifyCheck<E> {
    pub fn call(&self) -> Result<(), Error> {
        let strategy = SingleStrategy::new(&self.verify_params);

        let verify_circuit_instance1: Vec<Vec<&[E::Scalar]>> = self
            .verify_instance
            .iter()
            .map(|x| x.iter().map(|y| &y[..]).collect())
            .collect();
        let verify_circuit_instance2: Vec<&[&[E::Scalar]]> =
            verify_circuit_instance1.iter().map(|x| &x[..]).collect();

        let mut transcript =
            ShaRead::<_, _, Challenge255<_>, sha2::Sha256>::init(&self.verify_proof[..]);

        verify_proof::<_, VerifierGWC<_>, _, _, _>(
            &self.verify_params,
            &self.verify_vk,
            strategy,
            &verify_circuit_instance2[..],
            &mut transcript,
        )
    }
}<|MERGE_RESOLUTION|>--- conflicted
+++ resolved
@@ -137,11 +137,7 @@
                     proof_data_list.push(ProofData {
                         instances,
                         transcript,
-<<<<<<< HEAD
-                        key: format!("{}_p{}", self.0[i].name, i),
-=======
                         key: format!("{}_p{}", self.0[ci].name, i),
->>>>>>> 95f9a6e0
                         _phantom: PhantomData,
                     })
                 }
