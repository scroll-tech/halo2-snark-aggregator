--- conflicted
+++ resolved
@@ -8,16 +8,9 @@
 blake2b_simd = "1"
 chrono = "0.4.19"
 digest = "0.10.3"
-<<<<<<< HEAD
-eth-types = { git = "https://github.com/scroll-tech/zkevm-circuits.git", branch = "zz/sync-halo2-0902" }
 group = "0.12"
-halo2_proofs = { git = "https://github.com/scroll-tech/halo2", branch = "zz/merge_upstream_0902", default-features = true }
+halo2_proofs = { git = "https://github.com/scroll-tech/halo2.git", branch = "scroll-dev-0607" }
 halo2curves = { git = 'https://github.com/privacy-scaling-explorations/halo2curves', tag = "0.2.1" }
-=======
-group = "0.11"
-halo2_proofs = { git = "https://github.com/scroll-tech/halo2.git", branch = "scroll-dev-0607" }
-pairing_bn256 = { git = "https://github.com/appliedzkp/pairing", tag = "v0.1.1" }
->>>>>>> 7b9f4181
 rand = "0.8"
 rand_pcg = "0.3.1"
 rand_xorshift = "0.3"
@@ -26,12 +19,8 @@
 
 [dev-dependencies]
 ark-std = { version = "0.3", features = ["print-trace"] }
-<<<<<<< HEAD
-zkevm-circuits = { git = "https://github.com/scroll-tech/zkevm-circuits.git",  branch = "zz/sync-halo2-0902" }
-=======
 eth-types = { git = "https://github.com/scroll-tech/zkevm-circuits", branch = "scroll-dev-0714" }
 zkevm-circuits = { git = "https://github.com/scroll-tech/zkevm-circuits", branch = "scroll-dev-0714", features = ["test"] }
->>>>>>> 7b9f4181
 
 [features]
 default = ["halo2"]
