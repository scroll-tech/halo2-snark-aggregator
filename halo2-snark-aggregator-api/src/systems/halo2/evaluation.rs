--- conflicted
+++ resolved
@@ -129,11 +129,7 @@
 pub fn print_points_profiling(point_list: &[String]) {
     log::debug!("===== BEGIN: Halo2VerifierCircuit rows cost estimation ========");
     let n = point_list.len();
-<<<<<<< HEAD
-    let ecmul_rows = 34000;
-=======
     let ecmul_rows = 32196;
->>>>>>> 95f9a6e0
     let rows = n * ecmul_rows;
     let mut k = 18;
     loop {
@@ -144,16 +140,10 @@
     }
     log::debug!("total ecmul: {}", n);
     log::debug!(
-<<<<<<< HEAD
-        "rows needed by ecmul: {} = {} * 34000 = {:.2} * 2**{}",
-        rows,
-        n,
-=======
         "rows needed by ecmul: {} = {} * {} = {:.2} * 2**{}",
         rows,
         n,
         ecmul_rows,
->>>>>>> 95f9a6e0
         (rows as f64) / ((1 << k) as f64),
         k
     );
