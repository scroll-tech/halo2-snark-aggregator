--- conflicted
+++ resolved
@@ -1,9 +1,5 @@
-<<<<<<< HEAD
-use group::prime::PrimeCurveAffine;
-=======
 use std::collections::BTreeMap;
 
->>>>>>> e09e7655
 use halo2_proofs::arithmetic::FieldExt;
 
 use crate::arith::{common::ArithCommonChip, ecc::ArithEccChip, field::ArithFieldChip};
@@ -120,13 +116,6 @@
     }
 }
 
-<<<<<<< HEAD
-impl<P, S> EvaluationQuerySchema<P, S>
-where
-    P: Clone + std::fmt::Debug,
-    S: Clone + std::fmt::Debug,
-{
-=======
 pub fn print_points_profiling(point_list: &[String]) {
     log::debug!("===== BEGIN: Halo2VerifierCircuit rows cost estimation ========");
     let n = point_list.len();
@@ -170,7 +159,6 @@
 }
 
 impl<P: Clone, S: Clone> EvaluationQuerySchema<P, S> {
->>>>>>> e09e7655
     pub fn eval<
         Scalar: FieldExt,
         A: ArithEccChip<AssignedPoint = P, AssignedScalar = S, Scalar = Scalar>,
@@ -182,40 +170,19 @@
         one: &A::AssignedScalar,
     ) -> Result<(A::AssignedPoint, Option<A::AssignedScalar>, Vec<String>), A::Error> {
         let points = self.eval_prepare::<Scalar, A>(ctx, schip, one, None)?;
-<<<<<<< HEAD
-
-        let re = regex::Regex::new("fixed_commitments").unwrap();
-        let s = points.iter().find(|b| b.0 == "").map(|b| b.2.as_ref().unwrap().clone());
-=======
         let point_names: Vec<String> = points.iter().map(|(name, _p, _s)| name.clone()).collect();
         //Self::print_points_profiling(&point_names);
         let s = points
             .iter()
             .find(|b| b.0.is_empty())
             .map(|b| b.2.as_ref().unwrap().clone());
->>>>>>> e09e7655
         let p_wo_scalar = points
             .iter()
             .filter_map(|b| if b.2.is_none() { b.1.clone() } else { None })
             .collect::<Vec<_>>();
         let (p_l, s_l) = points
-<<<<<<< HEAD
-            .iter()
-            .filter_map(|(id, p, s)| {
-                p.as_ref().and_then(|p| {
-                    s.as_ref().and_then(|s| {
-                        if !re.is_match(id.as_str()) {
-                            Some((p.clone(), s.clone()))
-                        } else {
-                            None
-                        }
-                    })
-                })
-            })
-=======
             .into_iter()
             .filter_map(|(_, p, s)| p.and_then(|p| s.map(|s| (p, s))))
->>>>>>> e09e7655
             .unzip();
         let mut acc = pchip.multi_exp(ctx, p_l, s_l)?;
         for p in p_wo_scalar {
