use halo2_proofs::{
    arithmetic::FieldExt,
    circuit::{Cell, Region, Value},
    plonk::{Advice, Column, ConstraintSystem, Error, Fixed},
    poly::Rotation,
};

use std::marker::PhantomData;

#[derive(Clone, Copy, Debug)]
pub struct AssignedCondition<N: FieldExt> {
    pub cell: Cell,
    pub value: N,
}

#[derive(Clone, Copy, Debug)]
pub struct AssignedValue<N: FieldExt> {
    pub cell: Cell,
    pub value: N,
}

impl<N: FieldExt> From<&AssignedCondition<N>> for AssignedValue<N> {
    fn from(v: &AssignedCondition<N>) -> Self {
        AssignedValue {
            cell: v.cell,
            value: v.value,
        }
    }
}

impl<N: FieldExt> From<&AssignedValue<N>> for AssignedCondition<N> {
    fn from(v: &AssignedValue<N>) -> Self {
        AssignedCondition {
            cell: v.cell,
            value: v.value,
        }
    }
}

impl<N: FieldExt> From<AssignedCondition<N>> for AssignedValue<N> {
    fn from(v: AssignedCondition<N>) -> Self {
        AssignedValue {
            cell: v.cell,
            value: v.value,
        }
    }
}

impl<N: FieldExt> From<AssignedValue<N>> for AssignedCondition<N> {
    fn from(v: AssignedValue<N>) -> Self {
        AssignedCondition {
            cell: v.cell,
            value: v.value,
        }
    }
}

#[derive(Debug)]
pub enum ValueSchema<'a, N: FieldExt> {
    Assigned(&'a AssignedValue<N>),
    Unassigned(N),
}

impl<'a, N: FieldExt> From<N> for ValueSchema<'a, N> {
    fn from(v: N) -> Self {
        Self::Unassigned(v)
    }
}

impl<'a, N: FieldExt> From<&'a AssignedValue<N>> for ValueSchema<'a, N> {
    fn from(v: &'a AssignedValue<N>) -> Self {
        Self::Assigned(v)
    }
}

impl<'a, N: FieldExt> ValueSchema<'a, N> {
    pub fn value(&self) -> N {
        match self {
            ValueSchema::Assigned(cell) => cell.value.clone(),
            ValueSchema::Unassigned(n) => n.clone(),
        }
    }

    pub fn constrain_equal_conditionally(
        &self,
        region: &mut Region<'_, N>,
        new_cell: Cell,
    ) -> Result<(), Error> {
        match self {
            ValueSchema::Assigned(c) => region.constrain_equal(c.cell.clone(), new_cell),
            _ => Ok(()),
        }
    }
}

#[macro_export]
macro_rules! pair {
    ($x: expr, $y: expr) => {
        (crate::gates::base_gate::ValueSchema::from($x), ($y))
    };
}

#[macro_export]
macro_rules! pair_empty {
    ($N: tt) => {
        (
            crate::gates::base_gate::ValueSchema::from($N::zero()),
            $N::zero(),
        )
    };
}

pub struct Context<'a, N: FieldExt> {
    pub region: Box<Region<'a, N>>,
    pub offset: Box<usize>,
    pub in_shape_mode: bool,
}

impl<'a, N: FieldExt> Context<'a, N> {
    pub fn new(region: Region<'a, N>, offset: usize) -> Context<'a, N> {
        Context {
            region: Box::new(region),
            offset: Box::new(offset),
            in_shape_mode: false,
        }
    }
    pub fn in_shape_mode(&self) -> bool {
        return self.in_shape_mode;
    }
    pub fn expand(&mut self, size:usize, v: Cell, value: N) -> Result<(), Error> {
        self.region.as_mut().assign_advice(|| "expand", v.column.try_into().unwrap(), *self.offset + size - 1, || Ok(value))?;
        *self.offset += size;
        Ok(())
    }
}


impl<'a, N: FieldExt> std::fmt::Display for Context<'a, N> {
    fn fmt(&self, f: &mut std::fmt::Formatter<'_>) -> std::fmt::Result {
        write!(f, "(total offset: {})", self.offset)
    }
}

#[derive(Clone, Debug)]
pub struct BaseGateConfig<const VAR_COLUMNS: usize, const MUL_COLUMNS: usize> {
    pub base: [Column<Advice>; VAR_COLUMNS],
    pub coeff: [Column<Fixed>; VAR_COLUMNS],
    pub mul_coeff: [Column<Fixed>; MUL_COLUMNS],
    pub next_coeff: Column<Fixed>,
    pub constant: Column<Fixed>,
}

pub trait BaseGateOps<N: FieldExt> {
    fn var_columns(&self) -> usize;
    fn mul_columns(&self) -> usize;

    fn one_line(
        &self,
        ctx: &mut Context<'_, N>,
        base_coeff_pairs: Vec<(ValueSchema<N>, N)>,
        constant: N,
        mul_next_coeffs: (Vec<N>, N),
    ) -> Result<Vec<AssignedValue<N>>, Error>;

    fn one_line_add(
        &self,
        ctx: &mut Context<'_, N>,
        base_coeff_pairs: Vec<(ValueSchema<N>, N)>,
        constant: N,
    ) -> Result<Vec<AssignedValue<N>>, Error> {
        self.one_line(ctx, base_coeff_pairs, constant, (vec![], N::zero()))
    }

    fn one_line_with_last_base<'a>(
        &self,
        ctx: &mut Context<'_, N>,
        mut base_coeff_pairs: Vec<(ValueSchema<'a, N>, N)>,
        last: (ValueSchema<'a, N>, N),
        constant: N,
        mul_next_coeffs: (Vec<N>, N),
    ) -> Result<Vec<AssignedValue<N>>, Error> {
        assert!(base_coeff_pairs.len() <= self.var_columns() - 1);

        base_coeff_pairs.resize_with(self.var_columns() - 1, || pair_empty!(N));
        base_coeff_pairs.push(last);
        self.one_line(ctx, base_coeff_pairs, constant, mul_next_coeffs)
    }

    fn sum_with_constant(
        &self,
        ctx: &mut Context<'_, N>,
        elems: Vec<(&AssignedValue<N>, N)>,
        constant: N,
    ) -> Result<AssignedValue<N>, Error> {
        let columns = self.var_columns();
        let zero = N::zero();
        let one = N::one();
        let mut acc: Option<N> = None;
        let mut curr = 0;

        // Util `rest size + acc cell + sum cell` can be placed into one line.
        while elems.len() - curr + acc.map_or(0usize, |_| 1usize) + 1usize > columns {
            // The first line doesn't have acc cell.
            let line_len = self.var_columns() - acc.map_or(0usize, |_| 1usize);
            let line = &elems[curr..curr + line_len];
            curr += line_len;

            let line_sum = line
                .iter()
                .fold(zero, |acc, (v, coeff)| acc + v.value * coeff);

            if acc.is_none() {
                self.one_line(
                    ctx,
                    line.iter().map(|(v, coeff)| pair!(*v, *coeff)).collect(),
                    zero,
                    (vec![], -one),
                )?;
            } else {
                self.one_line_with_last_base(
                    ctx,
                    line.iter().map(|(v, coeff)| pair!(*v, *coeff)).collect(),
                    pair!(acc.unwrap(), one),
                    zero,
                    (vec![], -one),
                )?;
            }

            acc = Some(acc.unwrap_or(zero) + line_sum);
        }

        let sum = (&elems[curr..])
            .iter()
            .fold(constant, |acc, (v, coeff)| acc + v.value * coeff)
            + acc.unwrap_or(zero);

        let mut schemas_pairs = vec![pair!(sum, -one)];
        schemas_pairs.append(
            &mut (&elems[curr..])
                .iter()
                .map(|(v, coeff)| pair!(*v, *coeff))
                .collect(),
        );

        let cells = if acc.is_none() {
            self.one_line(ctx, schemas_pairs, constant, (vec![], zero))?
        } else {
            self.one_line_with_last_base(
                ctx,
                schemas_pairs,
                pair!(acc.unwrap(), one),
                constant,
                (vec![], zero),
            )?
        };

        Ok(cells[0])
    }

    fn add(
        &self,
        ctx: &mut Context<'_, N>,
        a: &AssignedValue<N>,
        b: &AssignedValue<N>,
    ) -> Result<AssignedValue<N>, Error> {
        assert!(self.var_columns() >= 3);

        let zero = N::zero();
        let one = N::one();
        self.sum_with_constant(ctx, vec![(a, one), (b, one)], zero)
    }

    fn add_constant(
        &self,
        ctx: &mut Context<'_, N>,
        a: &AssignedValue<N>,
        c: N,
    ) -> Result<AssignedValue<N>, Error> {
        assert!(self.var_columns() >= 3);

        let one = N::one();
        self.sum_with_constant(ctx, vec![(a, one)], c)
    }

    fn sub(
        &self,
        ctx: &mut Context<'_, N>,
        a: &AssignedValue<N>,
        b: &AssignedValue<N>,
    ) -> Result<AssignedValue<N>, Error> {
        assert!(self.var_columns() >= 3);

        let zero = N::zero();
        let one = N::one();
        self.sum_with_constant(ctx, vec![(a, one), (b, -one)], zero)
    }

    fn mul(
        &self,
        ctx: &mut Context<'_, N>,
        a: &AssignedValue<N>,
        b: &AssignedValue<N>,
    ) -> Result<AssignedValue<N>, Error> {
        assert!(self.var_columns() >= 3);
        assert!(self.mul_columns() >= 1);

        let one = N::one();
        let zero = N::zero();

        let c = a.value * b.value;

        let cells = self.one_line(
            ctx,
            vec![pair!(a, zero), pair!(b, zero), pair!(c, -one)],
            zero,
            (vec![one], zero),
        )?;

        Ok(cells[2])
    }

    fn mul_add_constant(
        &self,
        ctx: &mut Context<'_, N>,
        a: &AssignedValue<N>,
        b: &AssignedValue<N>,
        c: N,
    ) -> Result<AssignedValue<N>, Error> {
        assert!(self.var_columns() >= 4);
        assert!(self.mul_columns() >= 1);

        let one = N::one();
        let zero = N::zero();

        let d = a.value * b.value + c;

        let cells = self.one_line(
            ctx,
            vec![pair!(a, zero), pair!(b, zero), pair!(d, -one)],
            c,
            (vec![one], zero),
        )?;

        Ok(cells[2])
    }

    fn mul_add(
        &self,
        ctx: &mut Context<'_, N>,
        a: &AssignedValue<N>,
        b: &AssignedValue<N>,
        c: &AssignedValue<N>,
        c_coeff: N,
    ) -> Result<AssignedValue<N>, Error> {
        assert!(self.var_columns() >= 4);
        assert!(self.mul_columns() >= 1);

        let one = N::one();
        let zero = N::zero();

        let d = a.value * b.value + c.value * c_coeff;

        let cells = self.one_line(
            ctx,
            vec![
                pair!(a, zero),
                pair!(b, zero),
                pair!(c, c_coeff),
                pair!(d, -one),
            ],
            zero,
            (vec![one], zero),
        )?;

        Ok(cells[3])
    }

    fn mul_add_with_next_line(
        &self,
        ctx: &mut Context<'_, N>,
        ls: Vec<(&AssignedValue<N>, &AssignedValue<N>, &AssignedValue<N>, N)>,
    ) -> Result<AssignedValue<N>, Error> {
        assert!(self.var_columns() >= 4);
        assert!(self.mul_columns() >= 1);
        assert!(ls.len() > 0);

        if ls.len() == 1 {
            let (a, b, c, c_coeff) = ls[0];
            self.mul_add(ctx, a, b, c, c_coeff)
        } else {
            let one = N::one();
            let zero = N::zero();

            let mut t = zero;

            for (a, b, c, c_coeff) in ls {
                self.one_line_with_last_base(
                    ctx,
                    vec![pair!(a, zero), pair!(b, zero), pair!(c, c_coeff)],
                    pair!(t, one),
                    zero,
                    (vec![one], -one),
                )?;

                t = a.value * b.value + c.value * c_coeff + t;
            }

            let cells =
                self.one_line_with_last_base(ctx, vec![], pair!(t, zero), zero, (vec![], zero))?;

            Ok(cells[self.var_columns() - 1])
        }
    }

    fn invert_unsafe(
        &self,
        ctx: &mut Context<'_, N>,
        a: &AssignedValue<N>,
    ) -> Result<AssignedValue<N>, Error> {
        let b = a.value.invert().unwrap();

        let one = N::one();
        let zero = N::zero();

        let cells = self.one_line(
            ctx,
            vec![pair!(a, zero), pair!(b, zero)],
            -one,
            (vec![one], zero),
        )?;

        Ok(cells[1])
    }

    fn invert(
        &self,
        ctx: &mut Context<'_, N>,
        a: &AssignedValue<N>,
    ) -> Result<(AssignedCondition<N>, AssignedValue<N>), Error> {
        let zero = N::zero();
        let one = N::one();
        let b = a.value.invert().unwrap_or(zero);
        let c = one - a.value * b;

        // a * c = 0, one of them must be zero
        let cells = self.one_line(
            ctx,
            vec![pair!(a, zero), pair!(c, zero)],
            zero,
            (vec![one], zero),
        )?;
        let c = &cells[1];

        // a * b + c = 1
        let cells = self.one_line(
            ctx,
            vec![pair!(a, zero), pair!(b, zero), pair!(c, one)],
            -one,
            (vec![one], zero),
        )?;

        Ok(((&cells[2]).into(), cells[1]))
    }

    fn is_zero(
        &self,
        ctx: &mut Context<'_, N>,
        a: &AssignedValue<N>,
    ) -> Result<AssignedCondition<N>, Error> {
        let (res, _) = self.invert(ctx, a)?;
        Ok(res)
    }

    fn div_unsafe(
        &self,
        ctx: &mut Context<'_, N>,
        a: &AssignedValue<N>,
        b: &AssignedValue<N>,
    ) -> Result<AssignedValue<N>, Error> {
        let c = b.value.invert().unwrap() * a.value;

        let one = N::one();
        let zero = N::zero();

        let cells = self.one_line(
            ctx,
            vec![pair!(b, zero), pair!(c, zero), pair!(a, -one)],
            zero,
            (vec![one], zero),
        )?;

        Ok(cells[1])
    }

    fn assign_constant(&self, ctx: &mut Context<'_, N>, v: N) -> Result<AssignedValue<N>, Error> {
        let one = N::one();

        let cells = self.one_line_add(ctx, vec![pair!(v, -one)], v)?;

        Ok(cells[0])
    }

    fn assign(&self, ctx: &mut Context<'_, N>, v: N) -> Result<AssignedValue<N>, Error> {
        let zero = N::zero();
        let cells = self.one_line_add(ctx, vec![pair!(v, zero)], zero)?;
        Ok(cells[0])
    }

    fn assert_equal(
        &self,
        ctx: &mut Context<'_, N>,
        a: &AssignedValue<N>,
        b: &AssignedValue<N>,
    ) -> Result<(), Error> {
        let one = N::one();
        let zero = N::zero();

        self.one_line_add(ctx, vec![pair!(a, -one), pair!(b, one)], zero)?;

        Ok(())
    }

    fn assert_constant(
        &self,
        ctx: &mut Context<'_, N>,
        a: &AssignedValue<N>,
        b: N,
    ) -> Result<(), Error> {
        let one = N::one();

        self.one_line_add(ctx, vec![pair!(a, -one)], b)?;

        Ok(())
    }

    fn assert_bit(&self, ctx: &mut Context<'_, N>, a: &AssignedValue<N>) -> Result<(), Error> {
        let zero = N::zero();
        let one = N::one();

        self.one_line(
            ctx,
            vec![pair!(a, one), pair!(a, zero)],
            zero,
            (vec![-one], zero),
        )?;

        Ok(())
    }

    fn and(
        &self,
        ctx: &mut Context<'_, N>,
        a: &AssignedCondition<N>,
        b: &AssignedCondition<N>,
    ) -> Result<AssignedCondition<N>, Error> {
        let res = self.mul(ctx, &a.into(), &b.into())?;

        Ok((&res).into())
    }

    fn not(
        &self,
        ctx: &mut Context<'_, N>,
        a: &AssignedCondition<N>,
    ) -> Result<AssignedCondition<N>, Error> {
        let one = N::one();
        let res = self.sum_with_constant(ctx, vec![(&a.into(), -one)], one)?;

        Ok((&res).into())
    }

    fn or(
        &self,
        ctx: &mut Context<'_, N>,
        a: &AssignedCondition<N>,
        b: &AssignedCondition<N>,
    ) -> Result<AssignedCondition<N>, Error> {
        let zero = N::zero();
        let one = N::one();
        let c = a.value + b.value - a.value * b.value;
        let a: AssignedValue<N> = a.into();
        let b: AssignedValue<N> = b.into();
        let cells = self.one_line(
            ctx,
            vec![pair!(&a, one), pair!(&b, one), pair!(c, -one)],
            zero,
            (vec![-one], zero),
        )?;

        Ok((&cells[2]).into())
    }

    fn xor(
        &self,
        ctx: &mut Context<'_, N>,
        a: &AssignedCondition<N>,
        b: &AssignedCondition<N>,
    ) -> Result<AssignedCondition<N>, Error> {
        let zero = N::zero();
        let one = N::one();
        let two = one + one;
        let c = a.value + b.value - two * a.value * b.value;
        let a: AssignedValue<N> = a.into();
        let b: AssignedValue<N> = b.into();
        let cells = self.one_line(
            ctx,
            vec![pair!(&a, one), pair!(&b, one), pair!(c, -one)],
            zero,
            (vec![-two], zero),
        )?;

        Ok((&cells[2]).into())
    }

    fn xnor(
        &self,
        ctx: &mut Context<'_, N>,
        a: &AssignedCondition<N>,
        b: &AssignedCondition<N>,
    ) -> Result<AssignedCondition<N>, Error> {
        let zero = N::zero();
        let one = N::one();
        let two = one + one;
        let c = one - a.value - b.value + two * a.value * b.value;
        let a: AssignedValue<N> = a.into();
        let b: AssignedValue<N> = b.into();
        let cells = self.one_line(
            ctx,
            vec![pair!(&a, -one), pair!(&b, -one), pair!(c, -one)],
            one,
            (vec![two], zero),
        )?;

        Ok((&cells[2]).into())
    }

    fn bisec(
        &self,
        ctx: &mut Context<'_, N>,
        cond: &AssignedCondition<N>,
        a: &AssignedValue<N>,
        b: &AssignedValue<N>,
    ) -> Result<AssignedValue<N>, Error>;

    fn bisec_cond(
        &self,
        ctx: &mut Context<'_, N>,
        cond: &AssignedCondition<N>,
        a: &AssignedCondition<N>,
        b: &AssignedCondition<N>,
    ) -> Result<AssignedCondition<N>, Error> {
        let a = a.into();
        let b = b.into();
        let c = self.bisec(ctx, cond, &a, &b)?;
        Ok(c.into())
    }

    fn assert_true(&self, ctx: &mut Context<'_, N>, a: &AssignedCondition<N>) -> Result<(), Error> {
        self.assert_constant(ctx, &a.into(), N::one())
    }

    fn assert_false(
        &self,
        ctx: &mut Context<'_, N>,
        a: &AssignedCondition<N>,
    ) -> Result<(), Error> {
        self.assert_constant(ctx, &a.into(), N::zero())
    }
}

pub struct BaseGate<N: FieldExt, const VAR_COLUMNS: usize, const MUL_COLUMNS: usize> {
    config: BaseGateConfig<VAR_COLUMNS, MUL_COLUMNS>,
    _phantom: PhantomData<N>,
}

impl<N: FieldExt, const VAR_COLUMNS: usize, const MUL_COLUMNS: usize>
    BaseGate<N, VAR_COLUMNS, MUL_COLUMNS>
{
    pub fn new(
        config: BaseGateConfig<VAR_COLUMNS, MUL_COLUMNS>,
    ) -> BaseGate<N, VAR_COLUMNS, MUL_COLUMNS> {
        BaseGate {
            config,
            _phantom: PhantomData,
        }
    }

    pub fn configure(meta: &mut ConstraintSystem<N>) -> BaseGateConfig<VAR_COLUMNS, MUL_COLUMNS> {
        let base = [(); VAR_COLUMNS].map(|_| meta.advice_column());
        let coeff = [(); VAR_COLUMNS].map(|_| meta.fixed_column());
        let mul_coeff = [(); MUL_COLUMNS].map(|_| meta.fixed_column());
        let next_coeff = meta.fixed_column();
        let constant = meta.fixed_column();

        base.iter().for_each(|c| meta.enable_equality(c.clone()));

        meta.create_gate("base_gate", |meta| {
            let _constant = meta.query_fixed(constant, Rotation::cur());
            let _next = meta.query_advice(base[VAR_COLUMNS - 1], Rotation::next());
            let _next_coeff = meta.query_fixed(next_coeff, Rotation::cur());

            let mut acc = _constant + _next * _next_coeff;
            for i in 0..VAR_COLUMNS {
                let _base = meta.query_advice(base[i], Rotation::cur());
                let _coeff = meta.query_fixed(coeff[i], Rotation::cur());
                acc = acc + _base * _coeff;
            }
            for i in 0..MUL_COLUMNS {
                let _base_l = meta.query_advice(base[i * 2], Rotation::cur());
                let _base_r = meta.query_advice(base[i * 2 + 1], Rotation::cur());
                let _mul_coeff = meta.query_fixed(mul_coeff[i], Rotation::cur());
                acc = acc + _base_l * _base_r * _mul_coeff;
            }

            vec![acc]
        });

        BaseGateConfig::<VAR_COLUMNS, MUL_COLUMNS> {
            base,
            coeff,
            mul_coeff,
            constant,
            next_coeff,
        }
    }

    pub fn var_columns(&self) -> usize {
        VAR_COLUMNS
    }

    pub fn mul_columns(&self) -> usize {
        MUL_COLUMNS
    }

    pub fn one_line(
        &self,
        ctx: &mut Context<'_, N>,
        mut base_coeff_pairs: Vec<(ValueSchema<N>, N)>,
        constant: N,
        mul_next_coeffs: (Vec<N>, N),
    ) -> Result<(Vec<AssignedValue<N>>, Vec<Option<N>>), Error> {
        assert!(base_coeff_pairs.len() <= VAR_COLUMNS);
        assert!(mul_next_coeffs.0.len() <= MUL_COLUMNS);

        let zero = N::zero();
        let mut cells = vec![];
        let mut values = vec![];

        base_coeff_pairs.resize_with(VAR_COLUMNS, || pair_empty!(N));
        for (i, (base, coeff)) in base_coeff_pairs.into_iter().enumerate() {
            let fixed_cell = ctx.region
                .as_mut()
                .assign_fixed(
                    || format!("coeff_{}", i),
                    self.config.coeff[i],
                    *ctx.offset,
<<<<<<< HEAD
                    || Value::known(coeff),
                )?
                .cell();
=======
                    || Ok(coeff),
                )?;
>>>>>>> c83507e2

            let assign_cell = ctx
                .region
                .as_mut()
                .assign_advice(
                    || format!("base_{}", i),
                    self.config.base[i],
                    *ctx.offset,
<<<<<<< HEAD
                    || Value::known(base.value()),
                )?
                .cell();
=======
                    || Ok(base.value()),
                )?;

            let cell = assign_cell.cell();
>>>>>>> c83507e2

            base.constrain_equal_conditionally(ctx.region.as_mut(), cell)?;
            cells.push(AssignedValue {
                cell,
                value: base.value(),
            });
            values.push(fixed_cell.value().map(|x| x.clone()));
            values.push(assign_cell.value().map(|x| x.clone()));
        }

        let (mut mul_coeffs, next) = mul_next_coeffs;
        mul_coeffs.resize_with(MUL_COLUMNS, || zero);
        for (i, mul_coeff) in mul_coeffs.into_iter().enumerate() {
            ctx.region.as_mut().assign_fixed(
                || format!("mul_coeff_{}", i),
                self.config.mul_coeff[i],
                *ctx.offset,
                || Value::known(mul_coeff),
            )?;
        }

        ctx.region.as_mut().assign_fixed(
            || "constant",
            self.config.constant,
            *ctx.offset,
            || Value::known(constant),
        )?;
        ctx.region.as_mut().assign_fixed(
            || "next_coeff",
            self.config.next_coeff,
            *ctx.offset,
            || Value::known(next),
        )?;

        *ctx.offset += 1;

        Ok((cells.try_into().unwrap(), values))
    }
}<|MERGE_RESOLUTION|>--- conflicted
+++ resolved
@@ -754,14 +754,8 @@
                     || format!("coeff_{}", i),
                     self.config.coeff[i],
                     *ctx.offset,
-<<<<<<< HEAD
                     || Value::known(coeff),
-                )?
-                .cell();
-=======
-                    || Ok(coeff),
                 )?;
->>>>>>> c83507e2
 
             let assign_cell = ctx
                 .region
@@ -770,16 +764,10 @@
                     || format!("base_{}", i),
                     self.config.base[i],
                     *ctx.offset,
-<<<<<<< HEAD
                     || Value::known(base.value()),
-                )?
-                .cell();
-=======
-                    || Ok(base.value()),
                 )?;
 
             let cell = assign_cell.cell();
->>>>>>> c83507e2
 
             base.constrain_equal_conditionally(ctx.region.as_mut(), cell)?;
             cells.push(AssignedValue {
