--- conflicted
+++ resolved
@@ -179,17 +179,10 @@
     }
 }
 
-<<<<<<< HEAD
-pub struct MultiCircuitSolidityGenerate<'a, E: MultiMillerLoop, const N: usize> {
-    pub target_circuits_params: [SolidityGenerate<E>; N],
+pub struct MultiCircuitSolidityGenerate<'a, E: MultiMillerLoop> {
+    //pub target_circuits_params: [SolidityGenerate<E>; N],
     pub verify_params: &'a ParamsKZG<E>,
     pub verify_vk: &'a VerifyingKey<E::G1Affine>,
-=======
-pub struct MultiCircuitSolidityGenerate<'a, C: CurveAffine> {
-    //pub target_circuits_params: [SolidityGenerate<C>; N],
-    pub verify_params: &'a Params<C>,
-    pub verify_vk: &'a VerifyingKey<C>,
->>>>>>> 7b9f4181
     // serialized instance
     pub verify_circuit_instance: Vec<Vec<Vec<E::Scalar>>>,
     // serialized proof
@@ -197,32 +190,12 @@
     pub verify_public_inputs_size: usize,
 }
 
-<<<<<<< HEAD
-impl<'a, E: MultiMillerLoop + Debug, const N: usize> MultiCircuitSolidityGenerate<'a, E, N> {
+impl<'a, E: MultiMillerLoop + Debug> MultiCircuitSolidityGenerate<'a, E> {
     pub fn call(&self, template_folder: std::path::PathBuf) -> String {
-        /*
-        for i in self.target_circuits_params.iter() {
-            let v = i.target_circuit_params.verifier::<E>(i.target_circuit_vk.cs.num_instance_columns).unwrap();
-            println!("g2 {:?}", v.s_g2);
-        }
-        */
-
-        let target_circuit_s_g2 = get_xy_from_g2point::<E>(self.verify_params.s_g2());
-        let target_circuit_n_g2 = get_xy_from_g2point::<E>(-self.verify_params.g2());
-=======
-impl<'a, C: CurveAffine> MultiCircuitSolidityGenerate<'a, C> {
-    pub fn call<E: MultiMillerLoop<G1Affine = C, Scalar = C::ScalarExt>>(
-        &self,
-        template_folder: std::path::PathBuf,
-    ) -> String {
         // adhoc...
         let target_params = self
             .verify_params
             .verifier::<E>(self.verify_public_inputs_size)
-            .unwrap();
-        let target_circuit_s_g2 = get_xy_from_g2point::<E>(target_params.s_g2);
-        let target_circuit_n_g2 = get_xy_from_g2point::<E>(-target_params.g2);
->>>>>>> 7b9f4181
 
         let verify_params = self.verify_params;
 
